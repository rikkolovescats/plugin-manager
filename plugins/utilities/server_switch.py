# discord @mr.smoothy#5824

# ba_meta require api 8

from __future__ import annotations
import copy
import time
from typing import TYPE_CHECKING

import babase
import bauiv1 as bui
import bascenev1 as bs
<<<<<<< HEAD
import _bascenev1 as _bs
import time
import threading
from enum import Enum
from dataclasses import dataclass
if TYPE_CHECKING:
    from typing import Any, Optional, Dict, List, Tuple, Type
    import bascenev1 as bs
    from bauiv1lib.gather import GatherWindow

from bauiv1lib.confirm import ConfirmWindow

import bauiv1lib.mainmenu as bastd_ui_mainmenu

connect = bs.connect_to_party
disconnect = bs.disconnect_from_host

server = []

ip_add = "private"
p_port = 44444
p_name = "nothing here"


def newconnect_to_party(address, port=43210, print_progress=False):
    global ip_add
    global p_port
    dd = _bs.get_connection_to_host_info()
    if (dd != {}):
        _bs.disconnect_from_host()

        ip_add = address
        p_port = port
        connect(address, port, print_progress)
    else:

        ip_add = address
        p_port = port
        # print(ip_add,p_port)
        connect(ip_add, port, print_progress)


def newdisconnect_from_host():
    try:
        name = _bs.get_connection_to_host_info()['name']
        global server
        global ip_add
        global p_port
        pojo = {"name": name, "ip": ip_add, "port": p_port}
        if pojo not in server:
            server.insert(0, pojo)
            server = server[:3]
    except:
        pass
    disconnect()


def printip():
    bs.screenmessage("ip address is"+ip_add)


def new_refresh_in_game(
        self, positions: List[Tuple[float, float,
                                    float]]) -> Tuple[float, float, float]:
    # pylint: disable=too-many-branches
    # pylint: disable=too-many-locals
    # pylint: disable=too-many-statements
    custom_menu_entries: List[Dict[str, Any]] = []
    session = _bs.get_foreground_host_session()
    if session is not None:
        try:
            custom_menu_entries = session.get_custom_menu_entries()
            for cme in custom_menu_entries:
                if (not isinstance(cme, dict) or 'label' not in cme
                        or not isinstance(cme['label'], (str, bs.Lstr))
                        or 'call' not in cme or not callable(cme['call'])):
                    raise ValueError('invalid custom menu entry: ' +
                                     str(cme))
        except Exception:
            custom_menu_entries = []
            babase.print_exception(
                f'Error getting custom menu entries for {session}')
    self._width = 250.0
    self._height = 250.0 if self._input_player else 180.0
    if (self._is_demo or self._is_arcade) and self._input_player:
        self._height -= 40
    if not self._have_settings_button:
        self._height -= 50
    if self._connected_to_remote_player:
        # In this case we have a leave *and* a disconnect button.
        self._height += 50
    self._height += 50 * (len(custom_menu_entries))
    uiscale = bui.app.ui_v1.uiscale
    bui.containerwidget(
        edit=self._root_widget,
        size=(self._width*2, self._height),
        scale=(2.15 if uiscale is bui.UIScale.SMALL else
               1.6 if uiscale is bui.UIScale.MEDIUM else 1.0))
    h = 125.0
    v = (self._height - 80.0 if self._input_player else self._height - 60)
    h_offset = 0
    d_h_offset = 0
    v_offset = -50
    for _i in range(6 + len(custom_menu_entries)):
        positions.append((h, v, 1.0))
        v += v_offset
        h += h_offset
        h_offset += d_h_offset
    self._start_button = None
    bui.app.pause()
    h, v, scale = positions[self._p_index]
    bui.textwidget(
        parent=self._root_widget,
        draw_controller=None,
        text="IP: "+ip_add+"  PORT: "+str(p_port),
        position=(h+self._button_width-80, v+60),
        h_align='center',
        v_align='center',
        size=(20, 60),
        scale=0.6)
    v_h = v

    global server

    def con(address, port):
        global ip_add
        global p_port
        if (address == ip_add and port == p_port):
            self._resume()
        else:
            _bs.disconnect_from_host()
            _bs.connect_to_party(address, port)
    if len(server) == 0:
        bui.textwidget(
            parent=self._root_widget,
            draw_controller=None,
            text="Nothing in \n recents",
            position=(h + self._button_width * scale, v-30),
            h_align='center',
            v_align='center',
            size=(20, 60),
            scale=1)
    for ser in server:
        self._server_button = bui.buttonwidget(
            color=(0.8, 0, 1),
            parent=self._root_widget,
            position=(h + self._button_width * scale - 80, v_h),
            size=(self._button_width, self._button_height),
            scale=scale,
            autoselect=self._use_autoselect,
            label=ser["name"][0:22],

            on_activate_call=bs.Call(con, ser["ip"], ser["port"]))
        v_h = v_h-50

    # Player name if applicable.
    if self._input_player:
        player_name = self._input_player.getname()
        h, v, scale = positions[self._p_index]
        v += 35
        bui.textwidget(parent=self._root_widget,
                       position=(h - self._button_width / 2, v),
                       size=(self._button_width, self._button_height),
                       color=(1, 1, 1, 0.5),
                       scale=0.7,
                       h_align='center',
                       text=bs.Lstr(value=player_name))
    else:
        player_name = ''
    h, v, scale = positions[self._p_index]
    self._p_index += 1
    btn = bui.buttonwidget(parent=self._root_widget,
                           position=(h - self._button_width / 2, v),
                           size=(self._button_width, self._button_height),
                           scale=scale,
                           label=bs.Lstr(resource=self._r + '.resumeText'),
                           autoselect=self._use_autoselect,
                           on_activate_call=self._resume)
    bui.containerwidget(edit=self._root_widget, cancel_button=btn)

    # Add any custom options defined by the current game.
    for entry in custom_menu_entries:
        h, v, scale = positions[self._p_index]
        self._p_index += 1

        # Ask the entry whether we should resume when we call
        # it (defaults to true).
        resume = bool(entry.get('resume_on_call', True))

        if resume:
            call = bs.Call(self._resume_and_call, entry['call'])
        else:
            call = bs.Call(entry['call'], bs.WeakCall(self._resume))

        bui.buttonwidget(parent=self._root_widget,
                         position=(h - self._button_width / 2, v),
                         size=(self._button_width, self._button_height),
                         scale=scale,
                         on_activate_call=call,
                         label=entry['label'],
                         autoselect=self._use_autoselect)
    # Add a 'leave' button if the menu-owner has a player.
    if ((self._input_player or self._connected_to_remote_player)
            and not (self._is_demo or self._is_arcade)):
        h, v, scale = positions[self._p_index]
        self._p_index += 1
        btn = bui.buttonwidget(parent=self._root_widget,
                               position=(h - self._button_width / 2, v),
                               size=(self._button_width,
                                     self._button_height),
                               scale=scale,
                               on_activate_call=self._leave,
                               label='',
                               autoselect=self._use_autoselect)

        if (player_name != '' and player_name[0] != '<'
                and player_name[-1] != '>'):
            txt = bs.Lstr(resource=self._r + '.justPlayerText',
                          subs=[('${NAME}', player_name)])
        else:
            txt = bs.Lstr(value=player_name)
        bui.textwidget(parent=self._root_widget,
                       position=(h, v + self._button_height *
                                 (0.64 if player_name != '' else 0.5)),
                       size=(0, 0),
                       text=bs.Lstr(resource=self._r + '.leaveGameText'),
                       scale=(0.83 if player_name != '' else 1.0),
                       color=(0.75, 1.0, 0.7),
                       h_align='center',
                       v_align='center',
                       draw_controller=btn,
                       maxwidth=self._button_width * 0.9)
        bui.textwidget(parent=self._root_widget,
                       position=(h, v + self._button_height * 0.27),
                       size=(0, 0),
                       text=txt,
                       color=(0.75, 1.0, 0.7),
                       h_align='center',
                       v_align='center',
                       draw_controller=btn,
                       scale=0.45,
                       maxwidth=self._button_width * 0.9)
    return h, v, scale


def new_refresh(self) -> None:
    # pylint: disable=too-many-branches
    # pylint: disable=too-many-locals
    # pylint: disable=too-many-statements
    global server
    print(server)
    from bauiv1lib.confirm import QuitWindow
    from bauiv1lib.store.button import StoreButton
    import bascenev1 as bs
    import _bascenev1 as _bs
    import bauiv1 as bui
    import _baplus
    # Clear everything that was there.
    children = self._root_widget.get_children()
    for child in children:
        child.delete()

    self._tdelay = 0.0
    self._t_delay_inc = 0.0
    self._t_delay_play = 0.0
    self._button_width = 200.0
    self._button_height = 45.0

    self._r = 'mainMenu'

    assert bs.app.classic is not None
    app = bs.app.classic
    self._have_quit_button = (bui.app.ui_v1.uiscale is bui.UIScale.LARGE
                              or (app.platform == 'windows'
                                  and app.subplatform == 'oculus'))

    self._have_store_button = not self._in_game

    self._have_settings_button = (
        (not self._in_game or not bui.app.toolbar_test)
        and not (self._is_demo or self._is_arcade or self._is_iircade))

    self._input_device = input_device = _bs.get_ui_input_device()
    self._input_player = input_device.player if input_device else None
    self._connected_to_remote_player = (
        input_device.is_attached_to_player()
        if input_device else False)

    positions: List[Tuple[float, float, float]] = []
    self._p_index = 0

    if self._in_game:
        h, v, scale = self._refresh_in_game(positions)
        print("refreshing in GAME", ip_add)
        # btn = bui.buttonwidget(parent=self._root_widget,
        #                   position=(80,270),
        #                   size=(100, 90),
        #                   scale=1.2,
        #                   label=ip_add,
        #                   autoselect=None,
        #                   on_activate_call=printip)
        bui.textwidget(
            parent=self._root_widget,
            draw_controller=None,
            text="IP: "+ip_add+"  PORT: "+str(p_port),
            position=(150, 270),
            h_align='center',
            v_align='center',
            size=(20, 60),
            scale=1)
        self._server_button = bui.buttonwidget(
            parent=self._root_widget,
            position=(h * 3.2 + 20 - self._button_width * scale, v),
            size=(self._button_width, self._button_height),
            scale=scale,
            autoselect=self._use_autoselect,
            label=bs.Lstr(resource=self._r + '.settingsText'),
            transition_delay=self._tdelay,
            on_activate_call=self._settings)
        self._server_button2 = bui.buttonwidget(
            parent=self._root_widget,
            position=(h * 3.2 + 20 - self._button_width * scale, v-50),
            size=(self._button_width, self._button_height),
            scale=scale,
            autoselect=self._use_autoselect,
            label=bs.Lstr(resource=self._r + '.settingsText'),
            transition_delay=self._tdelay,
            on_activate_call=self._settings)
        self._server_button3 = bui.buttonwidget(
            parent=self._root_widget,
            position=(h * 3.2 + 20 - self._button_width * scale, v-100),
            size=(self._button_width, self._button_height),
            scale=scale,
            autoselect=self._use_autoselect,
            label=bs.Lstr(resource=self._r + '.settingsText'),
            transition_delay=self._tdelay,
            on_activate_call=self._settings)

    else:
        h, v, scale = self._refresh_not_in_game(positions)

    if self._have_settings_button:
        h, v, scale = positions[self._p_index]
        self._p_index += 1
        self._settings_button = bui.buttonwidget(
            parent=self._root_widget,
            position=(h - self._button_width * 0.5 * scale, v),
            size=(self._button_width, self._button_height),
            scale=scale,
            autoselect=self._use_autoselect,
            label=bs.Lstr(resource=self._r + '.settingsText'),
            transition_delay=self._tdelay,
            on_activate_call=self._settings)

    # Scattered eggs on easter.
    if _baplus.get_v1_account_misc_read_val('easter',
                                            False) and not self._in_game:
        icon_size = 34
        bui.imagewidget(parent=self._root_widget,
                        position=(h - icon_size * 0.5 - 15,
                                  v + self._button_height * scale -
                                  icon_size * 0.24 + 1.5),
                        transition_delay=self._tdelay,
                        size=(icon_size, icon_size),
                        texture=bui.gettexture('egg3'),
                        tilt_scale=0.0)

    self._tdelay += self._t_delay_inc

    if self._in_game:
        h, v, scale = positions[self._p_index]
        self._p_index += 1

        # If we're in a replay, we have a 'Leave Replay' button.
        if _bs.is_in_replay():
            bui.buttonwidget(parent=self._root_widget,
                             position=(h - self._button_width * 0.5 * scale,
                                       v),
                             scale=scale,
                             size=(self._button_width, self._button_height),
                             autoselect=self._use_autoselect,
                             label=bs.Lstr(resource='replayEndText'),
                             on_activate_call=self._confirm_end_replay)
        elif _bs.get_foreground_host_session() is not None:
            bui.buttonwidget(
                parent=self._root_widget,
                position=(h - self._button_width * 0.5 * scale, v),
                scale=scale,
                size=(self._button_width, self._button_height),
                autoselect=self._use_autoselect,
                label=bs.Lstr(resource=self._r + '.endGameText'),
                on_activate_call=self._confirm_end_game)
        # Assume we're in a client-session.
        else:
            bui.buttonwidget(
                parent=self._root_widget,
                position=(h - self._button_width * 0.5 * scale, v),
                scale=scale,
=======
current_server_ip = "127.0.0.1"
current_server_port = 43210
servers = []


def _refresh_in_game(func):
    def wrapper(self, *args, **kwargs):
        returnValue = func(self, *args, **kwargs)
        uiscale = bui.app.ui_v1.uiscale
        bui.containerwidget(
            edit=self._root_widget,
            size=(self._width*2, self._height),  # double the width
            scale=(
                2.15
                if uiscale is bui.UIScale.SMALL
                else 1.6
                if uiscale is bui.UIScale.MEDIUM
                else 1.0
            ),
        )
        h = 125
        v = self._height - 60.0
        bui.textwidget(
            parent=self._root_widget,
            draw_controller=None,
            text="IP: "+current_server_ip+"  PORT: "+str(current_server_port),
            position=(h-self._button_width/2 + 130, v+60),
            h_align='center',
            v_align='center',
            size=(20, 60),
            scale=0.6)
        self._public_servers = bui.buttonwidget(
            color=(0.8, 0.45, 1),
            parent=self._root_widget,
            position=(h+self._button_width-10, v+60+20),
            size=(self._button_width/4, self._button_height/2),
            scale=1.0,
            autoselect=self._use_autoselect,
            label="~~~",
            on_activate_call=bs.Call(public_servers))
        for server in servers:
            self._server_button = bui.buttonwidget(
                color=(0.8, 0, 1),
                parent=self._root_widget,
                position=((h - self._button_width / 2) + self._button_width + 20, v),
>>>>>>> d076534a
                size=(self._button_width, self._button_height),
                autoselect=self._use_autoselect,
<<<<<<< HEAD
                label=bs.Lstr(resource=self._r + '.leavePartyText'),
                on_activate_call=self._confirm_leave_party)

    self._store_button: Optional[bui.Widget]
    if self._have_store_button:
        this_b_width = self._button_width
        h, v, scale = positions[self._p_index]
        self._p_index += 1

        sbtn = self._store_button_instance = StoreButton(
            parent=self._root_widget,
            position=(h - this_b_width * 0.5 * scale, v),
            size=(this_b_width, self._button_height),
            scale=scale,
            on_activate_call=bs.WeakCall(self._on_store_pressed),
            sale_scale=1.3,
            transition_delay=self._tdelay)
        self._store_button = store_button = sbtn.get_button()
        uiscale = bui.app.ui_v1.uiscale
        icon_size = (55 if uiscale is bui.UIScale.SMALL else
                     55 if uiscale is bui.UIScale.MEDIUM else 70)
        bui.imagewidget(
            parent=self._root_widget,
            position=(h - icon_size * 0.5,
                      v + self._button_height * scale - icon_size * 0.23),
            transition_delay=self._tdelay,
            size=(icon_size, icon_size),
            texture=bui.gettexture(self._store_char_tex),
            tilt_scale=0.0,
            draw_controller=store_button)

        self._tdelay += self._t_delay_inc
=======
                label=server["name"][0:22],
                on_activate_call=bs.Call(bs.connect_to_party, server["ip"], server["port"]))

            v -= 50

        return returnValue
    return wrapper


connect = bs.connect_to_party


def connect_to_party(address, port=43210, print_progress=False):
    global current_server_ip
    global current_server_port
    if (bs.get_connection_to_host_info() != {}):
        bs.disconnect_from_host()
    current_server_ip = address
    current_server_port = port
    connect(address, port, print_progress)
    babase.apptimer(1, check_connect_status)


def check_connect_status():
    global servers
    global current_server_ip
    global current_server_port
    if (bs.get_connection_to_host_info() != {}):
        if (not bs.get_connection_to_host_info()['name']):
            babase.apptimer(1, check_connect_status)
            return
        new_server = {"name":  bs.get_connection_to_host_info(
        )['name'], "ip": current_server_ip, "port": current_server_port}
        if new_server not in servers:
            servers.append(new_server)
            servers = servers[-3:]
>>>>>>> d076534a
    else:
        self._store_button = None

    self._quit_button: Optional[bui.Widget]
    if not self._in_game and self._have_quit_button:
        h, v, scale = positions[self._p_index]
        self._p_index += 1
        self._quit_button = quit_button = bui.buttonwidget(
            parent=self._root_widget,
            autoselect=self._use_autoselect,
            position=(h - self._button_width * 0.5 * scale, v),
            size=(self._button_width, self._button_height),
            scale=scale,
            label=bs.Lstr(resource=self._r +
                          ('.quitText' if 'Mac' in
                           bs.app.classic.legacy_user_agent_string else '.exitGameText')),
            on_activate_call=self._quit,
            transition_delay=self._tdelay)

        # Scattered eggs on easter.
        if _baplus.get_v1_account_misc_read_val('easter', False):
            icon_size = 30
            bui.imagewidget(parent=self._root_widget,
                            position=(h - icon_size * 0.5 + 25,
                                      v + self._button_height * scale -
                                      icon_size * 0.24 + 1.5),
                            transition_delay=self._tdelay,
                            size=(icon_size, icon_size),
                            texture=bui.gettexture('egg1'),
                            tilt_scale=0.0)

        bui.containerwidget(edit=self._root_widget,
                            cancel_button=quit_button)
        self._tdelay += self._t_delay_inc
    else:
        self._quit_button = None

        # If we're not in-game, have no quit button, and this is android,
        # we want back presses to quit our activity.
        if (not self._in_game and not self._have_quit_button
                and bs.app.classic.platform == 'android'):

            def _do_quit() -> None:
                QuitWindow(swish=True, back=True)

            bui.containerwidget(edit=self._root_widget,
                                on_cancel_call=_do_quit)

    # Add speed-up/slow-down buttons for replays.
    # (ideally this should be part of a fading-out playback bar like most
    # media players but this works for now).
    if _bs.is_in_replay():
        b_size = 50.0
        b_buffer = 10.0
        t_scale = 0.75
        uiscale = bui.app.ui_v1.uiscale
        if uiscale is bui.UIScale.SMALL:
            b_size *= 0.6
            b_buffer *= 1.0
            v_offs = -40
            t_scale = 0.5
        elif uiscale is bui.UIScale.MEDIUM:
            v_offs = -70
        else:
            v_offs = -100
        self._replay_speed_text = bui.textwidget(
            parent=self._root_widget,
            text=bs.Lstr(resource='watchWindow.playbackSpeedText',
                         subs=[('${SPEED}', str(1.23))]),
            position=(h, v + v_offs + 7 * t_scale),
            h_align='center',
            v_align='center',
            size=(0, 0),
            scale=t_scale)

        # Update to current value.
        self._change_replay_speed(0)

        # Keep updating in a timer in case it gets changed elsewhere.
        self._change_replay_speed_timer = bs.Timer(
            0.25,
            bs.WeakCall(self._change_replay_speed, 0),
            repeat=True)
        btn = bui.buttonwidget(parent=self._root_widget,
                               position=(h - b_size - b_buffer,
                                         v - b_size - b_buffer + v_offs),
                               button_type='square',
                               size=(b_size, b_size),
                               label='',
                               autoselect=True,
                               on_activate_call=bs.Call(
                                   self._change_replay_speed, -1))
        bui.textwidget(
            parent=self._root_widget,
            draw_controller=btn,
            text='-',
            position=(h - b_size * 0.5 - b_buffer,
                      v - b_size * 0.5 - b_buffer + 5 * t_scale + v_offs),
            h_align='center',
            v_align='center',
            size=(0, 0),
            scale=3.0 * t_scale)
        btn = bui.buttonwidget(
            parent=self._root_widget,
            position=(h + b_buffer, v - b_size - b_buffer + v_offs),
            button_type='square',
            size=(b_size, b_size),
            label='',
            autoselect=True,
            on_activate_call=bs.Call(self._change_replay_speed, 1))
        bui.textwidget(
            parent=self._root_widget,
            draw_controller=btn,
            text='+',
            position=(h + b_size * 0.5 + b_buffer,
                      v - b_size * 0.5 - b_buffer + 5 * t_scale + v_offs),
            h_align='center',
            v_align='center',
            size=(0, 0),
            scale=3.0 * t_scale)

<<<<<<< HEAD
=======

def public_servers(origin=None):
    from bauiv1lib.gather import GatherWindow
    bui.app.ui_v1.set_main_menu_window(GatherWindow(origin_widget=origin).get_root_widget())
>>>>>>> d076534a

# ba_meta export plugin


class bySmoothy(babase.Plugin):
    def __init__(self):
<<<<<<< HEAD
        if babase.env().get("build_number", 0) >= 21140:
            bastd_ui_mainmenu.MainMenuWindow._refresh_in_game = new_refresh_in_game
            bs.connect_to_party = newconnect_to_party
            bs.disconnect_from_host = newdisconnect_from_host
        else:
            print("Server Switch  only works on bs 1.7.20 and above")
=======
        bastd_ui_mainmenu.MainMenuWindow._refresh_in_game = _refresh_in_game(
            bastd_ui_mainmenu.MainMenuWindow._refresh_in_game)
        bs.connect_to_party = connect_to_party
>>>>>>> d076534a
<|MERGE_RESOLUTION|>--- conflicted
+++ resolved
@@ -1,427 +1,30 @@
-# discord @mr.smoothy#5824
+# -*- coding: utf-8 -*-
+# ba_meta require api 8
+'''
+Server Switch Plugin by My.Smoothy
+Let you switch recently joined servers very quickly
++ Added button to quicky look into public server list without leaving current game.
 
-# ba_meta require api 8
-
-from __future__ import annotations
-import copy
-import time
-from typing import TYPE_CHECKING
-
+discord: mr.smoothy
+https://discord.gg/ucyaesh 
+Youtube : Hey Smoothy
+Download more mods from 
+https://bombsquad-community.web.app/mods
+'''
 import babase
+import bauiv1lib.mainmenu as bastd_ui_mainmenu
 import bauiv1 as bui
 import bascenev1 as bs
-<<<<<<< HEAD
-import _bascenev1 as _bs
-import time
-import threading
-from enum import Enum
-from dataclasses import dataclass
-if TYPE_CHECKING:
-    from typing import Any, Optional, Dict, List, Tuple, Type
-    import bascenev1 as bs
-    from bauiv1lib.gather import GatherWindow
-
-from bauiv1lib.confirm import ConfirmWindow
-
-import bauiv1lib.mainmenu as bastd_ui_mainmenu
-
-connect = bs.connect_to_party
-disconnect = bs.disconnect_from_host
-
-server = []
-
-ip_add = "private"
-p_port = 44444
-p_name = "nothing here"
-
-
-def newconnect_to_party(address, port=43210, print_progress=False):
-    global ip_add
-    global p_port
-    dd = _bs.get_connection_to_host_info()
-    if (dd != {}):
-        _bs.disconnect_from_host()
-
-        ip_add = address
-        p_port = port
-        connect(address, port, print_progress)
-    else:
-
-        ip_add = address
-        p_port = port
-        # print(ip_add,p_port)
-        connect(ip_add, port, print_progress)
-
-
-def newdisconnect_from_host():
-    try:
-        name = _bs.get_connection_to_host_info()['name']
-        global server
-        global ip_add
-        global p_port
-        pojo = {"name": name, "ip": ip_add, "port": p_port}
-        if pojo not in server:
-            server.insert(0, pojo)
-            server = server[:3]
-    except:
-        pass
-    disconnect()
-
-
-def printip():
-    bs.screenmessage("ip address is"+ip_add)
-
-
-def new_refresh_in_game(
-        self, positions: List[Tuple[float, float,
-                                    float]]) -> Tuple[float, float, float]:
-    # pylint: disable=too-many-branches
-    # pylint: disable=too-many-locals
-    # pylint: disable=too-many-statements
-    custom_menu_entries: List[Dict[str, Any]] = []
-    session = _bs.get_foreground_host_session()
-    if session is not None:
-        try:
-            custom_menu_entries = session.get_custom_menu_entries()
-            for cme in custom_menu_entries:
-                if (not isinstance(cme, dict) or 'label' not in cme
-                        or not isinstance(cme['label'], (str, bs.Lstr))
-                        or 'call' not in cme or not callable(cme['call'])):
-                    raise ValueError('invalid custom menu entry: ' +
-                                     str(cme))
-        except Exception:
-            custom_menu_entries = []
-            babase.print_exception(
-                f'Error getting custom menu entries for {session}')
-    self._width = 250.0
-    self._height = 250.0 if self._input_player else 180.0
-    if (self._is_demo or self._is_arcade) and self._input_player:
-        self._height -= 40
-    if not self._have_settings_button:
-        self._height -= 50
-    if self._connected_to_remote_player:
-        # In this case we have a leave *and* a disconnect button.
-        self._height += 50
-    self._height += 50 * (len(custom_menu_entries))
-    uiscale = bui.app.ui_v1.uiscale
-    bui.containerwidget(
-        edit=self._root_widget,
-        size=(self._width*2, self._height),
-        scale=(2.15 if uiscale is bui.UIScale.SMALL else
-               1.6 if uiscale is bui.UIScale.MEDIUM else 1.0))
-    h = 125.0
-    v = (self._height - 80.0 if self._input_player else self._height - 60)
-    h_offset = 0
-    d_h_offset = 0
-    v_offset = -50
-    for _i in range(6 + len(custom_menu_entries)):
-        positions.append((h, v, 1.0))
-        v += v_offset
-        h += h_offset
-        h_offset += d_h_offset
-    self._start_button = None
-    bui.app.pause()
-    h, v, scale = positions[self._p_index]
-    bui.textwidget(
-        parent=self._root_widget,
-        draw_controller=None,
-        text="IP: "+ip_add+"  PORT: "+str(p_port),
-        position=(h+self._button_width-80, v+60),
-        h_align='center',
-        v_align='center',
-        size=(20, 60),
-        scale=0.6)
-    v_h = v
-
-    global server
-
-    def con(address, port):
-        global ip_add
-        global p_port
-        if (address == ip_add and port == p_port):
-            self._resume()
-        else:
-            _bs.disconnect_from_host()
-            _bs.connect_to_party(address, port)
-    if len(server) == 0:
-        bui.textwidget(
-            parent=self._root_widget,
-            draw_controller=None,
-            text="Nothing in \n recents",
-            position=(h + self._button_width * scale, v-30),
-            h_align='center',
-            v_align='center',
-            size=(20, 60),
-            scale=1)
-    for ser in server:
-        self._server_button = bui.buttonwidget(
-            color=(0.8, 0, 1),
-            parent=self._root_widget,
-            position=(h + self._button_width * scale - 80, v_h),
-            size=(self._button_width, self._button_height),
-            scale=scale,
-            autoselect=self._use_autoselect,
-            label=ser["name"][0:22],
-
-            on_activate_call=bs.Call(con, ser["ip"], ser["port"]))
-        v_h = v_h-50
-
-    # Player name if applicable.
-    if self._input_player:
-        player_name = self._input_player.getname()
-        h, v, scale = positions[self._p_index]
-        v += 35
-        bui.textwidget(parent=self._root_widget,
-                       position=(h - self._button_width / 2, v),
-                       size=(self._button_width, self._button_height),
-                       color=(1, 1, 1, 0.5),
-                       scale=0.7,
-                       h_align='center',
-                       text=bs.Lstr(value=player_name))
-    else:
-        player_name = ''
-    h, v, scale = positions[self._p_index]
-    self._p_index += 1
-    btn = bui.buttonwidget(parent=self._root_widget,
-                           position=(h - self._button_width / 2, v),
-                           size=(self._button_width, self._button_height),
-                           scale=scale,
-                           label=bs.Lstr(resource=self._r + '.resumeText'),
-                           autoselect=self._use_autoselect,
-                           on_activate_call=self._resume)
-    bui.containerwidget(edit=self._root_widget, cancel_button=btn)
-
-    # Add any custom options defined by the current game.
-    for entry in custom_menu_entries:
-        h, v, scale = positions[self._p_index]
-        self._p_index += 1
-
-        # Ask the entry whether we should resume when we call
-        # it (defaults to true).
-        resume = bool(entry.get('resume_on_call', True))
-
-        if resume:
-            call = bs.Call(self._resume_and_call, entry['call'])
-        else:
-            call = bs.Call(entry['call'], bs.WeakCall(self._resume))
-
-        bui.buttonwidget(parent=self._root_widget,
-                         position=(h - self._button_width / 2, v),
-                         size=(self._button_width, self._button_height),
-                         scale=scale,
-                         on_activate_call=call,
-                         label=entry['label'],
-                         autoselect=self._use_autoselect)
-    # Add a 'leave' button if the menu-owner has a player.
-    if ((self._input_player or self._connected_to_remote_player)
-            and not (self._is_demo or self._is_arcade)):
-        h, v, scale = positions[self._p_index]
-        self._p_index += 1
-        btn = bui.buttonwidget(parent=self._root_widget,
-                               position=(h - self._button_width / 2, v),
-                               size=(self._button_width,
-                                     self._button_height),
-                               scale=scale,
-                               on_activate_call=self._leave,
-                               label='',
-                               autoselect=self._use_autoselect)
-
-        if (player_name != '' and player_name[0] != '<'
-                and player_name[-1] != '>'):
-            txt = bs.Lstr(resource=self._r + '.justPlayerText',
-                          subs=[('${NAME}', player_name)])
-        else:
-            txt = bs.Lstr(value=player_name)
-        bui.textwidget(parent=self._root_widget,
-                       position=(h, v + self._button_height *
-                                 (0.64 if player_name != '' else 0.5)),
-                       size=(0, 0),
-                       text=bs.Lstr(resource=self._r + '.leaveGameText'),
-                       scale=(0.83 if player_name != '' else 1.0),
-                       color=(0.75, 1.0, 0.7),
-                       h_align='center',
-                       v_align='center',
-                       draw_controller=btn,
-                       maxwidth=self._button_width * 0.9)
-        bui.textwidget(parent=self._root_widget,
-                       position=(h, v + self._button_height * 0.27),
-                       size=(0, 0),
-                       text=txt,
-                       color=(0.75, 1.0, 0.7),
-                       h_align='center',
-                       v_align='center',
-                       draw_controller=btn,
-                       scale=0.45,
-                       maxwidth=self._button_width * 0.9)
-    return h, v, scale
-
-
-def new_refresh(self) -> None:
-    # pylint: disable=too-many-branches
-    # pylint: disable=too-many-locals
-    # pylint: disable=too-many-statements
-    global server
-    print(server)
-    from bauiv1lib.confirm import QuitWindow
-    from bauiv1lib.store.button import StoreButton
-    import bascenev1 as bs
-    import _bascenev1 as _bs
-    import bauiv1 as bui
-    import _baplus
-    # Clear everything that was there.
-    children = self._root_widget.get_children()
-    for child in children:
-        child.delete()
-
-    self._tdelay = 0.0
-    self._t_delay_inc = 0.0
-    self._t_delay_play = 0.0
-    self._button_width = 200.0
-    self._button_height = 45.0
-
-    self._r = 'mainMenu'
-
-    assert bs.app.classic is not None
-    app = bs.app.classic
-    self._have_quit_button = (bui.app.ui_v1.uiscale is bui.UIScale.LARGE
-                              or (app.platform == 'windows'
-                                  and app.subplatform == 'oculus'))
-
-    self._have_store_button = not self._in_game
-
-    self._have_settings_button = (
-        (not self._in_game or not bui.app.toolbar_test)
-        and not (self._is_demo or self._is_arcade or self._is_iircade))
-
-    self._input_device = input_device = _bs.get_ui_input_device()
-    self._input_player = input_device.player if input_device else None
-    self._connected_to_remote_player = (
-        input_device.is_attached_to_player()
-        if input_device else False)
-
-    positions: List[Tuple[float, float, float]] = []
-    self._p_index = 0
-
-    if self._in_game:
-        h, v, scale = self._refresh_in_game(positions)
-        print("refreshing in GAME", ip_add)
-        # btn = bui.buttonwidget(parent=self._root_widget,
-        #                   position=(80,270),
-        #                   size=(100, 90),
-        #                   scale=1.2,
-        #                   label=ip_add,
-        #                   autoselect=None,
-        #                   on_activate_call=printip)
-        bui.textwidget(
-            parent=self._root_widget,
-            draw_controller=None,
-            text="IP: "+ip_add+"  PORT: "+str(p_port),
-            position=(150, 270),
-            h_align='center',
-            v_align='center',
-            size=(20, 60),
-            scale=1)
-        self._server_button = bui.buttonwidget(
-            parent=self._root_widget,
-            position=(h * 3.2 + 20 - self._button_width * scale, v),
-            size=(self._button_width, self._button_height),
-            scale=scale,
-            autoselect=self._use_autoselect,
-            label=bs.Lstr(resource=self._r + '.settingsText'),
-            transition_delay=self._tdelay,
-            on_activate_call=self._settings)
-        self._server_button2 = bui.buttonwidget(
-            parent=self._root_widget,
-            position=(h * 3.2 + 20 - self._button_width * scale, v-50),
-            size=(self._button_width, self._button_height),
-            scale=scale,
-            autoselect=self._use_autoselect,
-            label=bs.Lstr(resource=self._r + '.settingsText'),
-            transition_delay=self._tdelay,
-            on_activate_call=self._settings)
-        self._server_button3 = bui.buttonwidget(
-            parent=self._root_widget,
-            position=(h * 3.2 + 20 - self._button_width * scale, v-100),
-            size=(self._button_width, self._button_height),
-            scale=scale,
-            autoselect=self._use_autoselect,
-            label=bs.Lstr(resource=self._r + '.settingsText'),
-            transition_delay=self._tdelay,
-            on_activate_call=self._settings)
-
-    else:
-        h, v, scale = self._refresh_not_in_game(positions)
-
-    if self._have_settings_button:
-        h, v, scale = positions[self._p_index]
-        self._p_index += 1
-        self._settings_button = bui.buttonwidget(
-            parent=self._root_widget,
-            position=(h - self._button_width * 0.5 * scale, v),
-            size=(self._button_width, self._button_height),
-            scale=scale,
-            autoselect=self._use_autoselect,
-            label=bs.Lstr(resource=self._r + '.settingsText'),
-            transition_delay=self._tdelay,
-            on_activate_call=self._settings)
-
-    # Scattered eggs on easter.
-    if _baplus.get_v1_account_misc_read_val('easter',
-                                            False) and not self._in_game:
-        icon_size = 34
-        bui.imagewidget(parent=self._root_widget,
-                        position=(h - icon_size * 0.5 - 15,
-                                  v + self._button_height * scale -
-                                  icon_size * 0.24 + 1.5),
-                        transition_delay=self._tdelay,
-                        size=(icon_size, icon_size),
-                        texture=bui.gettexture('egg3'),
-                        tilt_scale=0.0)
-
-    self._tdelay += self._t_delay_inc
-
-    if self._in_game:
-        h, v, scale = positions[self._p_index]
-        self._p_index += 1
-
-        # If we're in a replay, we have a 'Leave Replay' button.
-        if _bs.is_in_replay():
-            bui.buttonwidget(parent=self._root_widget,
-                             position=(h - self._button_width * 0.5 * scale,
-                                       v),
-                             scale=scale,
-                             size=(self._button_width, self._button_height),
-                             autoselect=self._use_autoselect,
-                             label=bs.Lstr(resource='replayEndText'),
-                             on_activate_call=self._confirm_end_replay)
-        elif _bs.get_foreground_host_session() is not None:
-            bui.buttonwidget(
-                parent=self._root_widget,
-                position=(h - self._button_width * 0.5 * scale, v),
-                scale=scale,
-                size=(self._button_width, self._button_height),
-                autoselect=self._use_autoselect,
-                label=bs.Lstr(resource=self._r + '.endGameText'),
-                on_activate_call=self._confirm_end_game)
-        # Assume we're in a client-session.
-        else:
-            bui.buttonwidget(
-                parent=self._root_widget,
-                position=(h - self._button_width * 0.5 * scale, v),
-                scale=scale,
-=======
 current_server_ip = "127.0.0.1"
 current_server_port = 43210
 servers = []
-
-
 def _refresh_in_game(func):
     def wrapper(self, *args, **kwargs):
         returnValue = func(self, *args, **kwargs)
         uiscale = bui.app.ui_v1.uiscale
         bui.containerwidget(
             edit=self._root_widget,
-            size=(self._width*2, self._height),  # double the width
+            size=(self._width*2, self._height), # double the width
             scale=(
                 2.15
                 if uiscale is bui.UIScale.SMALL
@@ -433,77 +36,40 @@
         h = 125
         v = self._height - 60.0
         bui.textwidget(
-            parent=self._root_widget,
-            draw_controller=None,
-            text="IP: "+current_server_ip+"  PORT: "+str(current_server_port),
-            position=(h-self._button_width/2 + 130, v+60),
-            h_align='center',
-            v_align='center',
-            size=(20, 60),
-            scale=0.6)
+        parent=self._root_widget,
+        draw_controller=None,
+        text="IP: "+current_server_ip+"  PORT: "+str(current_server_port),
+        position=(h-self._button_width/2 + 130 , v+60),
+        h_align='center',
+        v_align='center',
+        size=(20, 60),
+        scale=0.6)
         self._public_servers = bui.buttonwidget(
-            color=(0.8, 0.45, 1),
-            parent=self._root_widget,
-            position=(h+self._button_width-10, v+60+20),
-            size=(self._button_width/4, self._button_height/2),
-            scale=1.0,
-            autoselect=self._use_autoselect,
-            label="~~~",
-            on_activate_call=bs.Call(public_servers))
+                color=(0.8, 0.45, 1),
+                parent=self._root_widget,
+                position=(h+self._button_width-10, v+60+20),
+                size=(self._button_width/4, self._button_height/2),
+                scale=1.0,
+                autoselect=self._use_autoselect,
+                label="~~~",
+                on_activate_call=bs.Call(public_servers))
         for server in servers:
             self._server_button = bui.buttonwidget(
                 color=(0.8, 0, 1),
                 parent=self._root_widget,
-                position=((h - self._button_width / 2) + self._button_width + 20, v),
->>>>>>> d076534a
+                position=( (h- self._button_width / 2 ) + self._button_width + 20, v),
                 size=(self._button_width, self._button_height),
+                scale=1.0,
                 autoselect=self._use_autoselect,
-<<<<<<< HEAD
-                label=bs.Lstr(resource=self._r + '.leavePartyText'),
-                on_activate_call=self._confirm_leave_party)
-
-    self._store_button: Optional[bui.Widget]
-    if self._have_store_button:
-        this_b_width = self._button_width
-        h, v, scale = positions[self._p_index]
-        self._p_index += 1
-
-        sbtn = self._store_button_instance = StoreButton(
-            parent=self._root_widget,
-            position=(h - this_b_width * 0.5 * scale, v),
-            size=(this_b_width, self._button_height),
-            scale=scale,
-            on_activate_call=bs.WeakCall(self._on_store_pressed),
-            sale_scale=1.3,
-            transition_delay=self._tdelay)
-        self._store_button = store_button = sbtn.get_button()
-        uiscale = bui.app.ui_v1.uiscale
-        icon_size = (55 if uiscale is bui.UIScale.SMALL else
-                     55 if uiscale is bui.UIScale.MEDIUM else 70)
-        bui.imagewidget(
-            parent=self._root_widget,
-            position=(h - icon_size * 0.5,
-                      v + self._button_height * scale - icon_size * 0.23),
-            transition_delay=self._tdelay,
-            size=(icon_size, icon_size),
-            texture=bui.gettexture(self._store_char_tex),
-            tilt_scale=0.0,
-            draw_controller=store_button)
-
-        self._tdelay += self._t_delay_inc
-=======
                 label=server["name"][0:22],
                 on_activate_call=bs.Call(bs.connect_to_party, server["ip"], server["port"]))
-
+            
             v -= 50
-
-        return returnValue
+        
+        return returnValue  
     return wrapper
 
-
 connect = bs.connect_to_party
-
-
 def connect_to_party(address, port=43210, print_progress=False):
     global current_server_ip
     global current_server_port
@@ -513,8 +79,7 @@
     current_server_port = port
     connect(address, port, print_progress)
     babase.apptimer(1, check_connect_status)
-
-
+    
 def check_connect_status():
     global servers
     global current_server_ip
@@ -523,155 +88,21 @@
         if (not bs.get_connection_to_host_info()['name']):
             babase.apptimer(1, check_connect_status)
             return
-        new_server = {"name":  bs.get_connection_to_host_info(
-        )['name'], "ip": current_server_ip, "port": current_server_port}
+        new_server = {"name":  bs.get_connection_to_host_info()['name'], "ip": current_server_ip, "port": current_server_port}
         if new_server not in servers:
             servers.append(new_server)
             servers = servers[-3:]
->>>>>>> d076534a
     else:
-        self._store_button = None
+        print("connection failed falling back to gather window")
+        public_servers()
 
-    self._quit_button: Optional[bui.Widget]
-    if not self._in_game and self._have_quit_button:
-        h, v, scale = positions[self._p_index]
-        self._p_index += 1
-        self._quit_button = quit_button = bui.buttonwidget(
-            parent=self._root_widget,
-            autoselect=self._use_autoselect,
-            position=(h - self._button_width * 0.5 * scale, v),
-            size=(self._button_width, self._button_height),
-            scale=scale,
-            label=bs.Lstr(resource=self._r +
-                          ('.quitText' if 'Mac' in
-                           bs.app.classic.legacy_user_agent_string else '.exitGameText')),
-            on_activate_call=self._quit,
-            transition_delay=self._tdelay)
-
-        # Scattered eggs on easter.
-        if _baplus.get_v1_account_misc_read_val('easter', False):
-            icon_size = 30
-            bui.imagewidget(parent=self._root_widget,
-                            position=(h - icon_size * 0.5 + 25,
-                                      v + self._button_height * scale -
-                                      icon_size * 0.24 + 1.5),
-                            transition_delay=self._tdelay,
-                            size=(icon_size, icon_size),
-                            texture=bui.gettexture('egg1'),
-                            tilt_scale=0.0)
-
-        bui.containerwidget(edit=self._root_widget,
-                            cancel_button=quit_button)
-        self._tdelay += self._t_delay_inc
-    else:
-        self._quit_button = None
-
-        # If we're not in-game, have no quit button, and this is android,
-        # we want back presses to quit our activity.
-        if (not self._in_game and not self._have_quit_button
-                and bs.app.classic.platform == 'android'):
-
-            def _do_quit() -> None:
-                QuitWindow(swish=True, back=True)
-
-            bui.containerwidget(edit=self._root_widget,
-                                on_cancel_call=_do_quit)
-
-    # Add speed-up/slow-down buttons for replays.
-    # (ideally this should be part of a fading-out playback bar like most
-    # media players but this works for now).
-    if _bs.is_in_replay():
-        b_size = 50.0
-        b_buffer = 10.0
-        t_scale = 0.75
-        uiscale = bui.app.ui_v1.uiscale
-        if uiscale is bui.UIScale.SMALL:
-            b_size *= 0.6
-            b_buffer *= 1.0
-            v_offs = -40
-            t_scale = 0.5
-        elif uiscale is bui.UIScale.MEDIUM:
-            v_offs = -70
-        else:
-            v_offs = -100
-        self._replay_speed_text = bui.textwidget(
-            parent=self._root_widget,
-            text=bs.Lstr(resource='watchWindow.playbackSpeedText',
-                         subs=[('${SPEED}', str(1.23))]),
-            position=(h, v + v_offs + 7 * t_scale),
-            h_align='center',
-            v_align='center',
-            size=(0, 0),
-            scale=t_scale)
-
-        # Update to current value.
-        self._change_replay_speed(0)
-
-        # Keep updating in a timer in case it gets changed elsewhere.
-        self._change_replay_speed_timer = bs.Timer(
-            0.25,
-            bs.WeakCall(self._change_replay_speed, 0),
-            repeat=True)
-        btn = bui.buttonwidget(parent=self._root_widget,
-                               position=(h - b_size - b_buffer,
-                                         v - b_size - b_buffer + v_offs),
-                               button_type='square',
-                               size=(b_size, b_size),
-                               label='',
-                               autoselect=True,
-                               on_activate_call=bs.Call(
-                                   self._change_replay_speed, -1))
-        bui.textwidget(
-            parent=self._root_widget,
-            draw_controller=btn,
-            text='-',
-            position=(h - b_size * 0.5 - b_buffer,
-                      v - b_size * 0.5 - b_buffer + 5 * t_scale + v_offs),
-            h_align='center',
-            v_align='center',
-            size=(0, 0),
-            scale=3.0 * t_scale)
-        btn = bui.buttonwidget(
-            parent=self._root_widget,
-            position=(h + b_buffer, v - b_size - b_buffer + v_offs),
-            button_type='square',
-            size=(b_size, b_size),
-            label='',
-            autoselect=True,
-            on_activate_call=bs.Call(self._change_replay_speed, 1))
-        bui.textwidget(
-            parent=self._root_widget,
-            draw_controller=btn,
-            text='+',
-            position=(h + b_size * 0.5 + b_buffer,
-                      v - b_size * 0.5 - b_buffer + 5 * t_scale + v_offs),
-            h_align='center',
-            v_align='center',
-            size=(0, 0),
-            scale=3.0 * t_scale)
-
-<<<<<<< HEAD
-=======
-
-def public_servers(origin=None):
+def public_servers(origin = None):
     from bauiv1lib.gather import GatherWindow
-    bui.app.ui_v1.set_main_menu_window(GatherWindow(origin_widget=origin).get_root_widget())
->>>>>>> d076534a
+    bui.app.ui_v1.set_main_menu_window( GatherWindow(origin_widget=origin).get_root_widget())
 
 # ba_meta export plugin
-
-
 class bySmoothy(babase.Plugin):
     def __init__(self):
-<<<<<<< HEAD
-        if babase.env().get("build_number", 0) >= 21140:
-            bastd_ui_mainmenu.MainMenuWindow._refresh_in_game = new_refresh_in_game
-            bs.connect_to_party = newconnect_to_party
-            bs.disconnect_from_host = newdisconnect_from_host
-        else:
-            print("Server Switch  only works on bs 1.7.20 and above")
-=======
-        bastd_ui_mainmenu.MainMenuWindow._refresh_in_game = _refresh_in_game(
-            bastd_ui_mainmenu.MainMenuWindow._refresh_in_game)
+        bastd_ui_mainmenu.MainMenuWindow._refresh_in_game =  _refresh_in_game(bastd_ui_mainmenu.MainMenuWindow._refresh_in_game)
         bs.connect_to_party = connect_to_party
->>>>>>> d076534a
+        