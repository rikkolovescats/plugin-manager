# ba_meta require api 8
import bascenev1 as bs
import _baplus
import babase


<<<<<<< HEAD
def is_game_version_lower_than(version):
    """
    Returns a boolean value indicating whether the current game
    version is lower than the passed version. Useful for addressing
    any breaking changes within game versions.
    """
    game_version = tuple(map(int, babase.app.version.split(".")))
    version = tuple(map(int, version.split(".")))
    return game_version < version


if is_game_version_lower_than("1.7.20"):
    original_get_purchased = _baplus.get_purchased
else:
    assert bs.app.plus is not None
    original_get_purchased = bs.app.plus.get_purchased

=======
original_get_purchased = _baplus.get_purchased
>>>>>>> d076534a


def get_purchased(item):
    if item.startswith('characters.') or item.startswith('icons.'):
        return original_get_purchased(item)
    return True


# ba_meta export plugin
class Unlock(babase.Plugin):
    def on_app_running(self):
        babase.app.classic.accounts.have_pro = lambda: True
<<<<<<< HEAD
        if is_game_version_lower_than("1.7.20"):
            _baplus.get_purchased = get_purchased
        else:
            assert bs.app.plus is not None
            bs.app.plus.get_purchased = get_purchased
=======
        _baplus.get_purchased = get_purchased
>>>>>>> d076534a
<|MERGE_RESOLUTION|>--- conflicted
+++ resolved
@@ -4,27 +4,7 @@
 import babase
 
 
-<<<<<<< HEAD
-def is_game_version_lower_than(version):
-    """
-    Returns a boolean value indicating whether the current game
-    version is lower than the passed version. Useful for addressing
-    any breaking changes within game versions.
-    """
-    game_version = tuple(map(int, babase.app.version.split(".")))
-    version = tuple(map(int, version.split(".")))
-    return game_version < version
-
-
-if is_game_version_lower_than("1.7.20"):
-    original_get_purchased = _baplus.get_purchased
-else:
-    assert bs.app.plus is not None
-    original_get_purchased = bs.app.plus.get_purchased
-
-=======
 original_get_purchased = _baplus.get_purchased
->>>>>>> d076534a
 
 
 def get_purchased(item):
@@ -37,12 +17,4 @@
 class Unlock(babase.Plugin):
     def on_app_running(self):
         babase.app.classic.accounts.have_pro = lambda: True
-<<<<<<< HEAD
-        if is_game_version_lower_than("1.7.20"):
-            _baplus.get_purchased = get_purchased
-        else:
-            assert bs.app.plus is not None
-            bs.app.plus.get_purchased = get_purchased
-=======
-        _baplus.get_purchased = get_purchased
->>>>>>> d076534a
+        _baplus.get_purchased = get_purchased