# ba_meta require api 7
# AutoStunt mod by - Mr.Smoothy x Rikko
# https://discord.gg/ucyaesh
# https://bombsquad.ga
# Dont modify redistribute this plugin , if want to use features of this plugin in your mod write logic in seprate file
# and import this as module.
# If want to contribute in this original module, raise PR on github https://github.com/bombsquad-community/plugin-manager

import ba
import _ba
import bastd
from bastd.actor.text import Text
from bastd.actor.image import Image
from bastd.actor import spaz
from bastd.actor import playerspaz
from bastd.gameutils import SharedObjects
from bastd.actor.powerupbox import PowerupBoxFactory
from bastd.actor.spazfactory import SpazFactory
from bastd.game.elimination import EliminationGame
import math
import json
import os

from typing import Optional

CONTROLS_CENTER = (0, 0)
CONTROLS_SCALE = 1

BASE_STUNTS_DIRECTORY = os.path.join(_ba.env()["python_directory_user"], "CustomStunts")
PLAYERS_STUNT_INFO = {}

STUNT_CACHE = {}
original_on_begin = ba._activity.Activity.on_begin
original_chatmessage = _ba.chatmessage


class ControlsUI:
    def on_jump_press(activity):
<<<<<<< HEAD
        activity._jump_image.node.color = list(channel * 2 for channel in activity._jump_image.node.color[:3]) + [1]
=======
        print("jumped pressed in UI control")
        print(activity._jump_image.node.color)
        activity._jump_image.node.color = list(
            channel * 2 for channel in activity._jump_image.node.color[:3]) + [1]
        print(activity._jump_image.node.color)
>>>>>>> 6d4e1b6d

    def on_jump_release(activity):
        activity._jump_image.node.color = list(
            channel * 0.5 for channel in activity._jump_image.node.color[:3]) + [1]

    def on_pickup_press(activity):
        activity._pickup_image.node.color = list(
            channel * 2 for channel in activity._pickup_image.node.color[:3]) + [1]

    def on_pickup_release(activity):
        activity._pickup_image.node.color = list(
            channel * 0.5 for channel in activity._pickup_image.node.color[:3]) + [1]

    def on_punch_press(activity):
        activity._punch_image.node.color = list(
            channel * 2 for channel in activity._punch_image.node.color[:3]) + [1]

    def on_punch_release(activity):
        activity._punch_image.node.color = list(
            channel * 0.5 for channel in activity._punch_image.node.color[:3]) + [1]

    def on_bomb_press(activity):
        activity._bomb_image.node.color = list(
            channel * 2 for channel in activity._bomb_image.node.color[:3]) + [1]

    def on_bomb_release(activity):
        activity._bomb_image.node.color = list(
            channel * 0.5 for channel in activity._bomb_image.node.color[:3]) + [1]

    def on_move_ud(activity, value):
        activity.set_stick_image_position(activity, x=activity.stick_image_position_x, y=value)

    def on_move_lr(activity, value):
        activity.set_stick_image_position(activity, x=value, y=activity.stick_image_position_y)

    def display(activity):
        activity._jump_image.node.color = list(activity._jump_image.node.color[:3]) + [1]
        activity._pickup_image.node.color = list(activity._pickup_image.node.color[:3]) + [1]
        activity._punch_image.node.color = list(activity._punch_image.node.color[:3]) + [1]
        activity._bomb_image.node.color = list(activity._bomb_image.node.color[:3]) + [1]
        activity._stick_base_image.opacity = 1.0
        activity._stick_nub_image.opacity = 1.0

    def hide(activity):
        activity._jump_image.node.color = list(activity._jump_image.node.color[:3]) + [0]
        activity._pickup_image.node.color = list(activity._pickup_image.node.color[:3]) + [0]
        activity._punch_image.node.color = list(activity._punch_image.node.color[:3]) + [0]
        activity._bomb_image.node.color = list(activity._bomb_image.node.color[:3]) + [0]
        activity._stick_base_image.opacity = 0.0
        activity._stick_nub_image.opacity = 0.0


CONTROLS_UI_MAP = {
    "JUMP_PRESS": ControlsUI.on_jump_press,
    "JUMP_RELEASE": ControlsUI.on_jump_release,
    "PICKUP_PRESS": ControlsUI.on_pickup_press,
    "PICKUP_RELEASE": ControlsUI.on_pickup_release,
    "PUNCH_PRESS": ControlsUI.on_punch_press,
    "PUNCH_RELEASE": ControlsUI.on_punch_release,
    "BOMB_PRESS": ControlsUI.on_bomb_press,
    "BOMB_RELEASE": ControlsUI.on_bomb_release,
    "UP_DOWN": ControlsUI.on_move_ud,
    "LEFT_RIGHT": ControlsUI.on_move_lr
}


class NewSpaz(bastd.actor.spaz.Spaz):
    def __init__(self, *args, **kwargs):
        super().__init__(*args, **kwargs)
        self.move_map = {
            "UP_DOWN": self.on_move_up_down,
            "LEFT_RIGHT": self.on_move_left_right,
            "HOLD_POSITION": self.on_hold_position_press,
            "HOLD_RELEASE": self.on_hold_position_release,
            "JUMP_PRESS": self.on_jump_press,
            "JUMP_RELEASE": self.on_jump_release,
            "PICKUP_PRESS": self.on_pickup_press,
            "PICKUP_RELEASE": self.on_pickup_release,
            "PUNCH_PRESS": self.on_punch_press,
            "PUNCH_RELEASE": self.on_punch_release,
            "BOMB_PRESS": self.on_bomb_press,
            "BOMB_RELEASE": self.on_bomb_release,
            "RUN": self.on_run,
        }


class NewPlayerSpaz(bastd.actor.playerspaz.PlayerSpaz):
    def __init__(self, *args, **kwargs):
        super().__init__(*args, **kwargs)
        self.move_map = {
            "UP_DOWN": self.on_move_up_down,
            "LEFT_RIGHT": self.on_move_left_right,
            "HOLD_POSITION": self.on_hold_position_press,
            "HOLD_RELEASE": self.on_hold_position_release,
            "JUMP_PRESS": self.on_jump_press,
            "JUMP_RELEASE": self.on_jump_release,
            "PICKUP_PRESS": self.on_pickup_press,
            "PICKUP_RELEASE": self.on_pickup_release,
            "PUNCH_PRESS": self.on_punch_press,
            "PUNCH_RELEASE": self.on_punch_release,
            "BOMB_PRESS": self.on_bomb_press,
            "BOMB_RELEASE": self.on_bomb_release,
            "RUN": self.on_run,
        }
        self.mirror_spaz = []
        self.source_player.in_replay = False
        self.source_player.mirror_mode = False

    def _handle_action(self, action, value: Optional[float] = None) -> None:
        if self.source_player.sessionplayer in PLAYERS_STUNT_INFO:
            PLAYERS_STUNT_INFO[self.source_player.sessionplayer].append({
                "time": ba.time() - self.source_player.recording_start_time,
                "move": {
                    "action": action,
                    "value": value,
                }
            })
        elif self.source_player.in_replay:
            ui_activation = CONTROLS_UI_MAP.get(action)
            if ui_activation:
                if action in ["UP_DOWN", "LEFT_RIGHT"]:
                    ui_activation(self.source_player.actor._activity(), value)
                else:
                    ui_activation(self.source_player.actor._activity())
        elif self.source_player.mirror_mode:
            for mspaz in self.mirror_spaz:
                if mspaz and mspaz.node.exists():
                    if action in ["UP_DOWN", "LEFT_RIGHT", "RUN"]:
                        mspaz.move_map[action](value)
                    else:
                        mspaz.move_map[action]()

    def on_move_up_down(self, value: float, *args, **kwargs) -> None:
        self._handle_action("UP_DOWN", value)
        super().on_move_up_down(value, *args, **kwargs)

    def on_move_left_right(self, value: float, *args, **kwargs) -> None:
        self._handle_action("LEFT_RIGHT", value)
        super().on_move_left_right(value, *args, **kwargs)

    def on_hold_position_press(self, *args, **kwargs) -> None:
        self._handle_action("HOLD_POSITION")
        super().on_hold_position_press(*args, **kwargs)

    def on_hold_position_release(self, *args, **kwargs) -> None:
        self._handle_action("HOLD_RELEASE")
        super().on_hold_position_release(*args, **kwargs)

    def on_jump_press(self, *args, **kwargs) -> None:
        self._handle_action("JUMP_PRESS")
        super().on_jump_press(*args, **kwargs)

    def on_jump_release(self, *args, **kwargs) -> None:
        self._handle_action("JUMP_RELEASE")
        super().on_jump_release(*args, **kwargs)

    def on_pickup_press(self, *args, **kwargs) -> None:
        self._handle_action("PICKUP_PRESS")
        super().on_pickup_press(*args, **kwargs)

    def on_pickup_release(self, *args, **kwargs) -> None:
        self._handle_action("PICKUP_RELEASE")
        super().on_pickup_release(*args, **kwargs)

    def on_punch_press(self, *args, **kwargs) -> None:
        self._handle_action("PUNCH_PRESS")
        super().on_punch_press(*args, **kwargs)

    def on_punch_release(self, *args, **kwargs) -> None:
        self._handle_action("PUNCH_RELEASE")
        super().on_punch_release(*args, **kwargs)

    def on_bomb_press(self, *args, **kwargs) -> None:
        self._handle_action("BOMB_PRESS")
        super().on_bomb_press(*args, **kwargs)

    def on_bomb_release(self, *args, **kwargs) -> None:
        self._handle_action("BOMB_RELEASE")
        super().on_bomb_release(*args, **kwargs)

    def on_run(self, value: float, *args, **kwargs) -> None:
        self._handle_action("RUN", value)
        super().on_run(value, *args, **kwargs)


def handle_player_replay_end(player):
    player.in_replay = False
    ControlsUI.hide(player.actor._activity())


def get_player_from_client_id(client_id, activity=None):
    activity = activity or _ba.get_foreground_host_activity()
    for player in activity.players:
        if player.sessionplayer.inputdevice.client_id == client_id:
            return player
    raise ba.SessionPlayerNotFound()


def mirror(clieid):
    player = get_player_from_client_id(clieid)
    spawn_mirror_spaz(player)


def capture(player):
    with ba.Context(player.actor._activity()):
        player.recording_start_time = ba.time()
    PLAYERS_STUNT_INFO[player.sessionplayer] = []


def save(player, stunt_name):
    stunt_path = f"{os.path.join(BASE_STUNTS_DIRECTORY, stunt_name)}.json"
    os.makedirs(BASE_STUNTS_DIRECTORY, exist_ok=True)
    with open(stunt_path, "w") as fout:
        json.dump(PLAYERS_STUNT_INFO[player.sessionplayer], fout, indent=2)
    del PLAYERS_STUNT_INFO[player.sessionplayer]


def replay(player, stunt_name):
    stunt_path = f"{os.path.join(BASE_STUNTS_DIRECTORY, stunt_name)}.json"
    if stunt_name in STUNT_CACHE:
        stunt = STUNT_CACHE[stunt_name]
    else:
        try:
            with open(stunt_path, "r") as fin:
                stunt = json.load(fin)
                STUNT_CACHE[stunt_name] = stunt
        except:
            ba.screenmessage(f"{stunt_name} doesn't exists")
            return
    player.in_replay = True
    with ba.Context(player.actor._activity()):
        ControlsUI.display(player.actor._activity())
        for move in stunt:
            value = move["move"]["value"]
            if value is None:
                ba.timer(
                    move["time"],
                    ba.Call(player.actor.move_map[move["move"]["action"]])
                )
            else:
                ba.timer(
                    move["time"],
                    ba.Call(player.actor.move_map[move["move"]["action"]], move["move"]["value"])
                )
        last_move_time = move["time"]
        time_to_hide_controls = last_move_time + 1
        ba.timer(time_to_hide_controls, ba.Call(handle_player_replay_end, player))


def spawn_mirror_spaz(player):
    player.mirror_mode = True
    with ba.Context(player.actor._activity()):
        bot = spaz.Spaz(player.color, player.highlight, character=player.character).autoretain()
        bot.handlemessage(ba.StandMessage(
            (player.actor.node.position[0], player.actor.node.position[1], player.actor.node.position[2]+1), 93))
        bot.node.name = player.actor.node.name
        bot.node.name_color = player.actor.node.name_color
        player.actor.mirror_spaz.append(bot)


def ghost(player, stunt_name):
    stunt_path = f"{os.path.join(BASE_STUNTS_DIRECTORY, stunt_name)}.json"
    if stunt_name in STUNT_CACHE:
        stunt = STUNT_CACHE[stunt_name]
    else:
        try:
            with open(stunt_path, "r") as fin:
                stunt = json.load(fin)
                STUNT_CACHE[stunt_name] = stunt
        except:
            ba.screenmessage(f"{stunt_name} doesn't exists")
            return
    player.in_replay = True

    with ba.Context(player.actor._activity()):
        bot = spaz.Spaz((1, 0, 0), character="Spaz").autoretain()
        bot.handlemessage(ba.StandMessage(player.actor.node.position, 93))
        give_ghost_power(bot)
        ControlsUI.display(player.actor._activity())
        for move in stunt:
            value = move["move"]["value"]
            if value is None:
                ba.timer(
                    move["time"],
                    ba.Call(bot.move_map[move["move"]["action"]])
                )
                ui_activation = CONTROLS_UI_MAP.get(move["move"]["action"])
                if ui_activation:
                    ba.timer(
                        move["time"],
                        ba.Call(ui_activation, player.actor._activity())
                    )
            else:
                ba.timer(
                    move["time"],
                    ba.Call(bot.move_map[move["move"]["action"]], move["move"]["value"])
                )
                ui_activation = CONTROLS_UI_MAP.get(move["move"]["action"])

                if ui_activation:
                    ba.timer(
                        move["time"],
                        ba.Call(ui_activation, player.actor._activity(), move["move"]["value"])
                    )
        last_move_time = move["time"]
        time_to_hide_controls = last_move_time + 1
        ba.timer(time_to_hide_controls, ba.Call(handle_player_replay_end, player))
        ba.timer(time_to_hide_controls, ba.Call(bot.node.delete))


def give_ghost_power(spaz):
    spaz.node.invincible = True
    shared = SharedObjects.get()
    factory = SpazFactory.get()
    ghost = ba.Material()
    # smoothy hecks
    ghost.add_actions(
        conditions=(('they_have_material', factory.spaz_material), 'or',
                    ('they_have_material', shared.player_material), 'or',
                    ('they_have_material', shared.attack_material), 'or',
                    ('they_have_material', shared.pickup_material), 'or',
                    ('they_have_material',  PowerupBoxFactory.get().powerup_accept_material)),
        actions=(
                ('modify_part_collision', 'collide', False),
                ('modify_part_collision', 'physical', False)
        ))
    mats = list(spaz.node.materials)
    roller = list(spaz.node.roller_materials)
    ext = list(spaz.node.extras_material)
    pick = list(spaz.node.pickup_materials)
    punch = list(spaz.node.punch_materials)

    mats.append(ghost)
    roller.append(ghost)
    ext.append(ghost)
    pick.append(ghost)
    punch.append(ghost)

    spaz.node.materials = tuple(mats)
    spaz.node.roller_materials = tuple(roller)
    spaz.node.extras_material = tuple(ext)
    spaz.node.pickup_materials = tuple(pick)
    spaz.node.punch_materials = tuple(pick)


def new_chatmessage(msg):
    if not msg.startswith("*"):
        return original_chatmessage(msg)

    stripped_msg = msg[1:]
    msg_splits = stripped_msg.split(maxsplit=3)
    command = msg_splits[0]

    client_id = -1
    player = get_player_from_client_id(client_id)

    if command == "start":
        capture(player)
        _ba.chatmessage("Recording started for {}.".format(
            player.getname(),
        ))
        return original_chatmessage(msg)

    stunt_name = " ".join(msg_splits[1:])

    if command == "save":
        if len(msg_splits) < 2:
            ba.screenmessage("Enter name of stunt eg : *save bombjump")
            return original_chatmessage(msg)
        save(player, stunt_name)
        _ba.chatmessage('Recording "{}" by {} saved.'.format(
            stunt_name,
            player.getname(),
        ))
    elif command == "stunt":
        if len(msg_splits) < 2:
            ba.screenmessage("Enter name of stunt eg : *stunt bombjump")
            return original_chatmessage(msg)
        replay(player, stunt_name)
        _ba.chatmessage('Replaying "{}" on {}.'.format(
            stunt_name,
            player.getname(),
        ))
    elif command == "learn":
        if len(msg_splits) < 2:
            ba.screenmessage("Enter name of stunt eg : *learn bombjump")
            return original_chatmessage(msg)
        ghost(player, stunt_name)
        _ba.chatmessage('Replaying "{}" on {}.'.format(
            stunt_name,
            player.getname(),
        ))
    elif command == "mirror":
        spawn_mirror_spaz(player)
    return original_chatmessage(msg)


def set_stick_image_position(self, x: float, y: float) -> None:

    # Clamp this to a circle.
    len_squared = x * x + y * y
    if len_squared > 1.0:
        length = math.sqrt(len_squared)
        mult = 1.0 / length
        x *= mult
        y *= mult

    self.stick_image_position_x = x
    self.stick_image_position_y = y
    offs = 50.0
    assert self._scale is not None
    p = [
        self._stick_nub_position[0] + x * offs * 0.6,
        self._stick_nub_position[1] + y * offs * 0.6
    ]
    c = list(self._stick_nub_image_color)
    if abs(x) > 0.1 or abs(y) > 0.1:
        c[0] *= 2.0
        c[1] *= 4.0
        c[2] *= 2.0
    assert self._stick_nub_image is not None
    self._stick_nub_image.position = p
    self._stick_nub_image.color = c
    c = list(self._stick_base_image_color)
    if abs(x) > 0.1 or abs(y) > 0.1:
        c[0] *= 1.5
        c[1] *= 1.5
        c[2] *= 1.5
    assert self._stick_base_image is not None
    self._stick_base_image.color = c


def on_begin(self, *args, **kwargs) -> None:
    self._jump_image = Image(
        ba.gettexture('buttonJump'),
        position=(385, 160),
        scale=(50, 50),
        color=[0.1, 0.45, 0.1, 0]
    )
    self._pickup_image = Image(
        ba.gettexture('buttonPickUp'),
        position=(385, 240),
        scale=(50, 50),
        color=[0, 0.35, 0, 0]
    )
    self._punch_image = Image(
        ba.gettexture('buttonPunch'),
        position=(345, 200),
        scale=(50, 50),
        color=[0.45, 0.45, 0, 0]
    )
    self._bomb_image = Image(
        ba.gettexture('buttonBomb'),
        position=(425, 200),
        scale=(50, 50),
        color=[0.45, 0.1, 0.1, 0]
    )
    self.stick_image_position_x = self.stick_image_position_y = 0.0
    self._stick_base_position = p = (-328, 200)
    self._stick_base_image_color = c2 = (0.25, 0.25, 0.25, 1.0)
    self._stick_base_image = ba.newnode(
        'image',
        attrs={
            'texture': ba.gettexture('nub'),
            'absolute_scale': True,
            'vr_depth': -40,
            'position': p,
            'scale': (220.0*0.6,  220.0*0.6),
            'color': c2
        })
    self._stick_nub_position = p = (-328, 200)
    self._stick_nub_image_color = c3 = (0.4, 0.4, 0.4, 1.0)
    self._stick_nub_image = ba.newnode('image',
                                       attrs={
                                           'texture': ba.gettexture('nub'),
                                           'absolute_scale': True,
                                           'position': p,
                                           'scale': (110*0.6, 110*0.66),
                                           'color': c3
                                       })
    self._stick_base_image.opacity = 0.0
    self._stick_nub_image.opacity = 0.0
    self.set_stick_image_position = set_stick_image_position
    return original_on_begin(self, *args, **kwargs)


# ba_meta export plugin
class byHeySmoothy(ba.Plugin):
    def on_app_running(self):
        _ba.set_party_icon_always_visible(True)
        ba._activity.Activity.on_begin = on_begin
        _ba.chatmessage = new_chatmessage
        bastd.actor.playerspaz.PlayerSpaz = NewPlayerSpaz
        bastd.actor.spaz.Spaz = NewSpaz


#  lets define a sample elimination game that can use super power of this plugin

# ba_meta export game
class BroEliminaition(EliminationGame):
    name = 'BroElimination'
    description = 'Elimination Game with dual character control'

    def spawn_player(self, player) -> ba.Actor:
        super().spawn_player(player)
        spawn_mirror_spaz(player)<|MERGE_RESOLUTION|>--- conflicted
+++ resolved
@@ -35,16 +35,9 @@
 
 
 class ControlsUI:
+    
     def on_jump_press(activity):
-<<<<<<< HEAD
         activity._jump_image.node.color = list(channel * 2 for channel in activity._jump_image.node.color[:3]) + [1]
-=======
-        print("jumped pressed in UI control")
-        print(activity._jump_image.node.color)
-        activity._jump_image.node.color = list(
-            channel * 2 for channel in activity._jump_image.node.color[:3]) + [1]
-        print(activity._jump_image.node.color)
->>>>>>> 6d4e1b6d
 
     def on_jump_release(activity):
         activity._jump_image.node.color = list(
