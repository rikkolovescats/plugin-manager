--- conflicted
+++ resolved
@@ -961,7 +961,7 @@
                       rotate=25,
                       scale=0.45)
 
-<<<<<<< HEAD
+
          # Below snippet handles the tutorial button in the plugin window
         tutorial_url = self.plugin.info["external_url"]
         if tutorial_url:
@@ -971,11 +971,6 @@
                 text=text,
                 action=lambda: ba.open_url(self.plugin.info["external_url"]),
             )
-=======
-        # Below snippet handles the tutorial button in the plugin window
-        tutorial_url = self.plugin.info["external_url"]
-        if tutorial_url:
->>>>>>> 4e33df05
             open_pos_x = (350 if _uiscale is ba.UIScale.SMALL else
                           410 if _uiscale is ba.UIScale.MEDIUM else 400)
             open_pos_y = (100 if _uiscale is ba.UIScale.SMALL else
@@ -988,11 +983,9 @@
                                           label="",
                                           # color=ba.app.ui.title_color,
                                           color=(0.6, 0.53, 0.63),
-<<<<<<< HEAD
+
                                           on_activate_call=tutorial_confirm_window)
-=======
-                                          on_activate_call=lambda: ba.open_url(self.plugin.info["external_url"]))
->>>>>>> 4e33df05
+
             ba.imagewidget(parent=self._root_widget,
                            position=(open_pos_x, open_pos_y),
                            size=(40, 40),
